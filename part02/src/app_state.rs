use std::path::PathBuf;
use std::sync::{Arc, RwLock};

use crate::dependency::build_dependency_graph;
use iced::futures::stream;
<<<<<<< HEAD
use iced::widget::{button, text_input, Column, Row};
use iced::{Element, Subscription, Task};
use iced::advanced::image::{Handle};
use iced::widget::Image;

=======
use iced::{Element, Length, Subscription, Task};
use iced::widget::{button, container, text_input, Column, Row, Scrollable, Text};
use crate::dependency::build_dependency_graph;
>>>>>>> 003d1f1a
use tokio::sync::watch;
use mermaid_rs::Mermaid;

#[derive(Debug, Clone)]
pub enum Message {
    UpdateInputVal(String),
    AskDependency,
    DependencyReceived(Result<(), String>),
    ProjectDependenciesUpdated,
}

#[derive(Clone)]
pub struct AppState {
    project_dependencies: Arc<RwLock<Vec<(String, String)>>>,
    input_value: String,
    notifier: watch::Sender<()>,
}

impl Default for AppState {
    fn default() -> Self {
        Self { 
            project_dependencies: Default::default(), 
            input_value: Default::default(), 
            notifier: watch::channel(()).0,
        }
    }
}

impl AppState {

    pub fn subscription(&self) -> Subscription<Message> {
        let receiver = self.notifier.subscribe();
    
        Subscription::run_with_id(
            (),
            (move || {
                stream::unfold(receiver, |mut receiver| async move {
                    match receiver.changed().await {
                        Ok(_) => Some((Message::ProjectDependenciesUpdated, receiver)),
                        Err(_) => None
                    }
                })
            })()
        )
    }

    pub fn view<'a>(&self) -> Element<'_, Message> {
<<<<<<< HEAD
        let mut view = Column::new();
=======
        let mut deps_column = Column::new().spacing(5).padding(10);

>>>>>>> 003d1f1a
        // 1) Top row: input + button
        let mut top_row = Row::new().spacing(5).padding(8);
        top_row = top_row.push(text_input("Enter project path...", &self.input_value).on_input(|x| Message::UpdateInputVal(x)));
        top_row = top_row.push(
            match self.input_value.is_empty() {
                true => button("Analyze"),
                false => button("Analyze").on_press(Message::AskDependency),
            }
        );
<<<<<<< HEAD
        view = view.push(top_row);

        let mermaid = Mermaid::new().unwrap();
        let svg = mermaid.render("flowchart TD\na --> b\n").unwrap();
        let handle = Handle::from_bytes(svg.as_bytes());

        view = view.push(Image::new(handle));

        view.into()
=======
        // 2) Scrollable list of dependencies

        for (to, into) in self.project_dependencies.read().unwrap().clone() {
            let s = format!("{to} -> {into}");
            deps_column = deps_column.push(Text::new(s));
        }

        let scroll = Scrollable::new(deps_column)
            .width(Length::Fill)
            .height(Length::Fill);

        container(Column::new().push(top_row).push(scroll).spacing(10))
            .width(Length::Fill)
            .height(Length::Fill)
            .padding(20)
            .into()
>>>>>>> 003d1f1a
    }

    pub fn update(&mut self, message: Message) -> Task<Message> {
        match message {
            Message::UpdateInputVal(x) => {
                self.input_value = x;
                Task::none()
            }
            Message::AskDependency => {
                self.project_dependencies.write().unwrap().clear();

                let path = PathBuf::from(self.input_value.clone());
                if !path.exists() {
                    return Task::none();
                }
                
                let deps_borr = self.project_dependencies.clone();
                let notifier_borr = self.notifier.clone();

                Task::perform(async move {
                    build_dependency_graph(path.clone(), deps_borr, notifier_borr).await
                }, Message::DependencyReceived)
            }
            Message::DependencyReceived(_res) => Task::none(),
            Message::ProjectDependenciesUpdated => Task::none()
        }
    }
}<|MERGE_RESOLUTION|>--- conflicted
+++ resolved
@@ -1,19 +1,13 @@
 use std::path::PathBuf;
 use std::sync::{Arc, RwLock};
 
+use iced::{Element, Length, Subscription, Task};
+use iced::widget::{button, container, text_input, Column, Row, Scrollable, Text};
 use crate::dependency::build_dependency_graph;
 use iced::futures::stream;
-<<<<<<< HEAD
-use iced::widget::{button, text_input, Column, Row};
-use iced::{Element, Subscription, Task};
 use iced::advanced::image::{Handle};
 use iced::widget::Image;
 
-=======
-use iced::{Element, Length, Subscription, Task};
-use iced::widget::{button, container, text_input, Column, Row, Scrollable, Text};
-use crate::dependency::build_dependency_graph;
->>>>>>> 003d1f1a
 use tokio::sync::watch;
 use mermaid_rs::Mermaid;
 
@@ -61,12 +55,8 @@
     }
 
     pub fn view<'a>(&self) -> Element<'_, Message> {
-<<<<<<< HEAD
-        let mut view = Column::new();
-=======
         let mut deps_column = Column::new().spacing(5).padding(10);
-
->>>>>>> 003d1f1a
+        
         // 1) Top row: input + button
         let mut top_row = Row::new().spacing(5).padding(8);
         top_row = top_row.push(text_input("Enter project path...", &self.input_value).on_input(|x| Message::UpdateInputVal(x)));
@@ -76,17 +66,11 @@
                 false => button("Analyze").on_press(Message::AskDependency),
             }
         );
-<<<<<<< HEAD
-        view = view.push(top_row);
-
         let mermaid = Mermaid::new().unwrap();
         let svg = mermaid.render("flowchart TD\na --> b\n").unwrap();
         let handle = Handle::from_bytes(svg.as_bytes());
 
-        view = view.push(Image::new(handle));
-
-        view.into()
-=======
+        // TODO  = view = view.push(Image::new(handle));
         // 2) Scrollable list of dependencies
 
         for (to, into) in self.project_dependencies.read().unwrap().clone() {
@@ -103,7 +87,6 @@
             .height(Length::Fill)
             .padding(20)
             .into()
->>>>>>> 003d1f1a
     }
 
     pub fn update(&mut self, message: Message) -> Task<Message> {
