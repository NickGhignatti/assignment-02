use std::fs::read_dir;
use crate::common::types::{ClassDepsReport, PackageDepsReport, ProjectDepsReport};
use tokio::{fs::File, io::AsyncReadExt};
use tree_sitter::{Parser, Language, Node};
use walkdir::WalkDir;

pub async fn get_class_dependencies(class_src_file: String) -> Result<Vec<ClassDepsReport>, String> {
    let mut file = match File::open(class_src_file).await {
        Ok(file) => file,
        Err(e) => return Err(format!("Failed to open file: {}", e)),
    };

    let mut contents = String::new();
    match file.read_to_string(&mut contents).await {
        Ok(_) => (),
        Err(e) => return Err(format!("Failed to read file: {}", e)),
    };

    // Create a Tree-sitter parser and set the Java language.
    let mut parser = Parser::new();
    let language: Language = Language::from(tree_sitter_java::LANGUAGE);
    parser.set_language(&language)
        .expect("Error loading Java grammar");

    let tree = parser.parse(&contents, None)
        .expect("Failed to parse the Java source");

    let root = tree.root_node();

    let classes = collect_all_classes(&root, &contents);

    Ok(classes)
}

fn collect_all_classes(node: &Node, code: &str) -> Vec<ClassDepsReport> {
    let mut classes = Vec::new();

    // Iterate only over *named* children of `node`
    for i in 0..node.named_child_count() {
        let child = node.named_child(i).unwrap();

        if child.kind() == "class_declaration" {
            let name_node = child
                .child_by_field_name("name")
                .expect("class_declaration without name");
            let class_name = name_node
                .utf8_text(code.as_bytes())
                .expect("Failed to read class name")
                .to_string();

            // Recurse into the body to find its direct nested classes
            let nested = if let Some(body) = child.child_by_field_name("body") {
                collect_all_classes(&body, code)
            } else {
                Vec::new()
            };

            // gather in-class deps
            let file_dependencies = collect_file_imports(&node, code);
            let class_dependencies = filter_dependencies(collect_class_dependencies(&child, code));
            classes.push(ClassDepsReport {
                class_name,
                class_deps: [file_dependencies, class_dependencies].concat(),
                nested_classes: nested,
            });
        }
    }

    classes
}

fn collect_file_imports(root: &Node, code: &str) -> Vec<String> {
    let mut dependencies = Vec::new();

    for i in 0..root.named_child_count() {
        let child = root.named_child(i).unwrap();

        // 2. Match any `import_declaration` node.
        if child.kind() == "import_declaration" {
            // 3. First named child is the path (a scoped_identifier).
            if let Some(path_node) = child.named_child(0) {
                let mut path = path_node
                    .utf8_text(code.as_bytes())
                    .unwrap()
                    .to_string();

                // 4. Handle wildcard imports: second named child might be `*`
                if child.named_child(1)
                    .map(|n| n.kind())
                    .unwrap_or("") == "asterisk"
                {
                    path.push_str(".*");
                }

                // 5. Handle static imports (literal "static" appears as an unnamed child)
                if child.child_by_field_name("static").is_some() ||
                    child.child_by_field_name("static").is_some()
                {
                    // prepend for clarity
                    path = format!("static {}", path);
                }

                dependencies.push(path);
            }
        }
    }
    dependencies
}

fn collect_class_dependencies(class_node: &Node, code: &str) -> Vec<String> {
    let mut deps = Vec::new();

    // 1. extends
    if let Some(superc) = class_node.child_by_field_name("superclass") {
        let n = superc.child_by_field_name("name").unwrap_or(superc);
        deps.push(n.utf8_text(code.as_bytes()).unwrap().to_string());
    }

    // 2. implements
    if let Some(interfaces) = class_node.child_by_field_name("super_interfaces") {
        for j in 0..interfaces.named_child_count() {
            let iface = interfaces.named_child(j).unwrap();
            deps.push(iface.utf8_text(code.as_bytes()).unwrap().to_string());
        }
    }

    // 3. fields, methods, params, new expressions
    let cursor = class_node.child_by_field_name("body").expect("no body");

    for i in 0..cursor.child_count() {
        let nd = match cursor.child(i) {
            Some(x) => x,
            None => continue,
        };
        match nd.kind() {
            "field_declaration"
            | "constructor_declaration"
            | "object_creation_expression" => {
                deps = get_and_add_dep_from_child_name(nd, String::from("type"), deps, code);
            },
            "method_declaration" => {
<<<<<<< HEAD

                if let Some(t) = nd.child_by_field_name("type")
                {
                    match resolve_field(nd, vec!["declarator", "value", "type"]) {
                        Ok(x) => deps.push(x.utf8_text(code.as_bytes()).unwrap().to_string()),
                        Err(_) => (),
                    }
                    deps.push(t.utf8_text(code.as_bytes()).unwrap().to_string());
                }

                if let Some(p) = nd.child_by_field_name("parameters")
                {
                    for x in 0..p.child_count() {
                        if p.child(x).unwrap().kind() == "formal_parameter" {
                            if let Some(t) = p.child(x).unwrap().child_by_field_name("type")
                            {
                                match resolve_field(t, vec!["declarator", "value", "type"]) {
                                    Ok(x) => deps.push(x.utf8_text(code.as_bytes()).unwrap().to_string()),
                                    Err(_) => (),
                                }
                                deps.push(t.utf8_text(code.as_bytes()).unwrap().to_string());
                            }
                        }
                    }
                }

=======
                deps = get_and_add_dep_from_child_name(nd, String::from("type"), deps, code);
>>>>>>> c254415d
                if let Some(meth_body) = nd.child_by_field_name("body") {
                    for j in 0..meth_body.child_count() {
                        let body_field = match meth_body.child(j) {
                            Some(x) => x,
                            None => continue,
                        };
                        match body_field.kind() {
                           "local_variable_declaration"
                            | "return_statement" => {
                               deps = get_and_add_dep_from_child_name(body_field, String::from("type"), deps, code);
                            },
                            "expression_statement" => {
                                for i in 0..body_field.child_count() {
                                    let expression_node = body_field.child(i).unwrap();
                                    if expression_node.kind() == "method_invocation" {
                                        for j in 0..expression_node.child_count() {
                                            let obj_creation_node = expression_node.child(j).unwrap();
                                            if obj_creation_node.kind() == "object_creation_expression" {
                                                deps = get_and_add_dep_from_child_name(obj_creation_node, String::from("type"), deps, code);
                                            }
                                        }
                                    }
                                }
                            }
                            _ => ()
                        }
                    }
                }
            },
            _ => {}
        }
    }

    deps.sort();
    deps.dedup();
    deps
}

fn get_and_add_dep_from_child_name(node: Node, child_name: String, mut deps: Vec<String>, code: &str) -> Vec<String> {
    if let Some(t) = node.child_by_field_name(child_name)
    {
        match resolve_field(node, vec!["declarator", "value", "type"]) {
            Ok(x) => deps.push(x.utf8_text(code.as_bytes()).unwrap().to_string()),
            Err(_) => (),
        }
        deps.push(t.utf8_text(code.as_bytes()).unwrap().to_string());
    }
    deps
}

fn filter_dependencies(dependencies: Vec<String>) -> Vec<String> {
    let prims = [
        "byte", "short", "int", "long",
        "float", "double", "boolean", "char",
        "void",
    ];

    dependencies.into_iter()
        .filter(|ty| !prims.contains(&ty.as_str()))
        .collect()
}

fn resolve_field<'a>(node: Node<'a>, fields: Vec<&'a str>) -> Result<Node<'a>, String> {
    let mut return_node: Node = node.clone();
    for f in fields {
        if let Some(n) = return_node.child_by_field_name(f) {
            return_node = n;
        } else {
            return Err("Some of the fields name are wrong!".parse().unwrap());
        }
    }
    Ok(return_node)
}

pub async fn get_package_dependencies(package_folder: String) -> Result<PackageDepsReport, String> {
    let paths = match read_dir(package_folder.clone()) {
        Ok(p) => p,
        _ => return Err(String::from("Invalid folder"))
    };

    let p_folder = package_folder.clone();
    let mut dependencies: Vec<String> = Vec::new();
    for path in paths {
        let file_name = path.unwrap().file_name().into_string().unwrap();
        if file_name.contains(".java") {
            let file = format!("{p_folder}/{file_name}");
            match get_class_dependencies(file).await {
                Ok(classes) => {
                    for mut class in classes {
                        dependencies.append(&mut class.class_deps);
                    }
                }
                Err(e) => println!("Err in getting package deps: {} for file {}", e, file_name),
            }
        }
    }

    dependencies.sort();
    dependencies.dedup();

    Ok(PackageDepsReport {
        package_name: package_folder,
        package_deps: dependencies
    })
}

pub async fn get_project_dependencies(project_folder: String) -> Result<ProjectDepsReport, String> {
    let mut dependencies: Vec<String> = Vec::new();
    for entry in WalkDir::new(project_folder.clone()).into_iter().filter_map(|e| e.ok()) {
        let file_name = entry.path().file_name().unwrap().to_str().unwrap();
        if entry.path().is_file() && file_name.contains(".java") {
            match get_class_dependencies(entry.path().to_str().unwrap().to_string()).await {
                Ok(vector) => for c in vector {
                    dependencies.append(&mut c.get_dependencies());
                },
                Err(e) => return Err(e)
            }
        }
    }

    dependencies.sort();
    dependencies.dedup();

    Ok(ProjectDepsReport {
        project_folder,
        project_deps: dependencies
    })
}<|MERGE_RESOLUTION|>--- conflicted
+++ resolved
@@ -139,36 +139,17 @@
                 deps = get_and_add_dep_from_child_name(nd, String::from("type"), deps, code);
             },
             "method_declaration" => {
-<<<<<<< HEAD
-
-                if let Some(t) = nd.child_by_field_name("type")
-                {
-                    match resolve_field(nd, vec!["declarator", "value", "type"]) {
-                        Ok(x) => deps.push(x.utf8_text(code.as_bytes()).unwrap().to_string()),
-                        Err(_) => (),
-                    }
-                    deps.push(t.utf8_text(code.as_bytes()).unwrap().to_string());
-                }
 
                 if let Some(p) = nd.child_by_field_name("parameters")
                 {
                     for x in 0..p.child_count() {
                         if p.child(x).unwrap().kind() == "formal_parameter" {
-                            if let Some(t) = p.child(x).unwrap().child_by_field_name("type")
-                            {
-                                match resolve_field(t, vec!["declarator", "value", "type"]) {
-                                    Ok(x) => deps.push(x.utf8_text(code.as_bytes()).unwrap().to_string()),
-                                    Err(_) => (),
-                                }
-                                deps.push(t.utf8_text(code.as_bytes()).unwrap().to_string());
-                            }
+                            deps = get_and_add_dep_from_child_name(p.child(x).unwrap(), String::from("type"), deps, code);
                         }
                     }
                 }
 
-=======
                 deps = get_and_add_dep_from_child_name(nd, String::from("type"), deps, code);
->>>>>>> c254415d
                 if let Some(meth_body) = nd.child_by_field_name("body") {
                     for j in 0..meth_body.child_count() {
                         let body_field = match meth_body.child(j) {
